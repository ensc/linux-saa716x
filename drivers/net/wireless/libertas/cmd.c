/**
  * This file contains the handling of command.
  * It prepares command and sends it to firmware when it is ready.
  */

#include <net/iw_handler.h>
#include <net/ieee80211.h>
#include <linux/kfifo.h>
#include "host.h"
#include "hostcmd.h"
#include "decl.h"
#include "defs.h"
#include "dev.h"
#include "assoc.h"
#include "wext.h"
#include "cmd.h"

static struct cmd_ctrl_node *lbs_get_cmd_ctrl_node(struct lbs_private *priv);


/**
 *  @brief Simple callback that copies response back into command
 *
 *  @param priv    	A pointer to struct lbs_private structure
 *  @param extra  	A pointer to the original command structure for which
 *                      'resp' is a response
 *  @param resp         A pointer to the command response
 *
 *  @return 	   	0 on success, error on failure
 */
int lbs_cmd_copyback(struct lbs_private *priv, unsigned long extra,
		     struct cmd_header *resp)
{
	struct cmd_header *buf = (void *)extra;
	uint16_t copy_len;

	copy_len = min(le16_to_cpu(buf->size), le16_to_cpu(resp->size));
	memcpy(buf, resp, copy_len);
	return 0;
}
EXPORT_SYMBOL_GPL(lbs_cmd_copyback);

/**
 *  @brief Simple callback that ignores the result. Use this if
 *  you just want to send a command to the hardware, but don't
 *  care for the result.
 *
 *  @param priv         ignored
 *  @param extra        ignored
 *  @param resp         ignored
 *
 *  @return 	   	0 for success
 */
static int lbs_cmd_async_callback(struct lbs_private *priv, unsigned long extra,
		     struct cmd_header *resp)
{
	return 0;
}


/**
 *  @brief Checks whether a command is allowed in Power Save mode
 *
 *  @param command the command ID
 *  @return 	   1 if allowed, 0 if not allowed
 */
static u8 is_command_allowed_in_ps(u16 cmd)
{
	switch (cmd) {
	case CMD_802_11_RSSI:
		return 1;
	default:
		break;
	}
	return 0;
}

/**
 *  @brief Updates the hardware details like MAC address and regulatory region
 *
 *  @param priv    	A pointer to struct lbs_private structure
 *
 *  @return 	   	0 on success, error on failure
 */
int lbs_update_hw_spec(struct lbs_private *priv)
{
	struct cmd_ds_get_hw_spec cmd;
	int ret = -1;
	u32 i;
	DECLARE_MAC_BUF(mac);

	lbs_deb_enter(LBS_DEB_CMD);

	memset(&cmd, 0, sizeof(cmd));
	cmd.hdr.size = cpu_to_le16(sizeof(cmd));
	memcpy(cmd.permanentaddr, priv->current_addr, ETH_ALEN);
	ret = lbs_cmd_with_response(priv, CMD_GET_HW_SPEC, &cmd);
	if (ret)
		goto out;

	priv->fwcapinfo = le32_to_cpu(cmd.fwcapinfo);

	/* The firmware release is in an interesting format: the patch
	 * level is in the most significant nibble ... so fix that: */
	priv->fwrelease = le32_to_cpu(cmd.fwrelease);
	priv->fwrelease = (priv->fwrelease << 8) |
		(priv->fwrelease >> 24 & 0xff);

	/* Some firmware capabilities:
	 * CF card    firmware 5.0.16p0:   cap 0x00000303
	 * USB dongle firmware 5.110.17p2: cap 0x00000303
	 */
	lbs_pr_info("%s, fw %u.%u.%up%u, cap 0x%08x\n",
		print_mac(mac, cmd.permanentaddr),
		priv->fwrelease >> 24 & 0xff,
		priv->fwrelease >> 16 & 0xff,
		priv->fwrelease >>  8 & 0xff,
		priv->fwrelease       & 0xff,
		priv->fwcapinfo);
	lbs_deb_cmd("GET_HW_SPEC: hardware interface 0x%x, hardware spec 0x%04x\n",
		    cmd.hwifversion, cmd.version);

	/* Clamp region code to 8-bit since FW spec indicates that it should
	 * only ever be 8-bit, even though the field size is 16-bit.  Some firmware
	 * returns non-zero high 8 bits here.
	 */
	priv->regioncode = le16_to_cpu(cmd.regioncode) & 0xFF;

	for (i = 0; i < MRVDRV_MAX_REGION_CODE; i++) {
		/* use the region code to search for the index */
		if (priv->regioncode == lbs_region_code_to_index[i])
			break;
	}

	/* if it's unidentified region code, use the default (USA) */
	if (i >= MRVDRV_MAX_REGION_CODE) {
		priv->regioncode = 0x10;
		lbs_pr_info("unidentified region code; using the default (USA)\n");
	}

	if (priv->current_addr[0] == 0xff)
		memmove(priv->current_addr, cmd.permanentaddr, ETH_ALEN);

	memcpy(priv->dev->dev_addr, priv->current_addr, ETH_ALEN);
	if (priv->mesh_dev)
		memcpy(priv->mesh_dev->dev_addr, priv->current_addr, ETH_ALEN);

	if (lbs_set_regiontable(priv, priv->regioncode, 0)) {
		ret = -1;
		goto out;
	}

	if (lbs_set_universaltable(priv, 0)) {
		ret = -1;
		goto out;
	}

out:
	lbs_deb_leave(LBS_DEB_CMD);
	return ret;
}

int lbs_host_sleep_cfg(struct lbs_private *priv, uint32_t criteria)
{
	struct cmd_ds_host_sleep cmd_config;
	int ret;

	cmd_config.hdr.size = cpu_to_le16(sizeof(cmd_config));
	cmd_config.criteria = cpu_to_le32(criteria);
	cmd_config.gpio = priv->wol_gpio;
	cmd_config.gap = priv->wol_gap;

	ret = lbs_cmd_with_response(priv, CMD_802_11_HOST_SLEEP_CFG, &cmd_config);
	if (!ret) {
		lbs_deb_cmd("Set WOL criteria to %x\n", criteria);
		priv->wol_criteria = criteria;
	} else {
		lbs_pr_info("HOST_SLEEP_CFG failed %d\n", ret);
	}

	return ret;
}
EXPORT_SYMBOL_GPL(lbs_host_sleep_cfg);

static int lbs_cmd_802_11_ps_mode(struct cmd_ds_command *cmd,
				   u16 cmd_action)
{
	struct cmd_ds_802_11_ps_mode *psm = &cmd->params.psmode;

	lbs_deb_enter(LBS_DEB_CMD);

	cmd->command = cpu_to_le16(CMD_802_11_PS_MODE);
	cmd->size = cpu_to_le16(sizeof(struct cmd_ds_802_11_ps_mode) +
				S_DS_GEN);
	psm->action = cpu_to_le16(cmd_action);
	psm->multipledtim = 0;
	switch (cmd_action) {
	case CMD_SUBCMD_ENTER_PS:
		lbs_deb_cmd("PS command:" "SubCode- Enter PS\n");

		psm->locallisteninterval = 0;
		psm->nullpktinterval = 0;
		psm->multipledtim =
		    cpu_to_le16(MRVDRV_DEFAULT_MULTIPLE_DTIM);
		break;

	case CMD_SUBCMD_EXIT_PS:
		lbs_deb_cmd("PS command:" "SubCode- Exit PS\n");
		break;

	case CMD_SUBCMD_SLEEP_CONFIRMED:
		lbs_deb_cmd("PS command: SubCode- sleep confirm\n");
		break;

	default:
		break;
	}

	lbs_deb_leave(LBS_DEB_CMD);
	return 0;
}

int lbs_cmd_802_11_inactivity_timeout(struct lbs_private *priv,
				      uint16_t cmd_action, uint16_t *timeout)
{
	struct cmd_ds_802_11_inactivity_timeout cmd;
	int ret;

	lbs_deb_enter(LBS_DEB_CMD);

	cmd.hdr.command = cpu_to_le16(CMD_802_11_INACTIVITY_TIMEOUT);
	cmd.hdr.size = cpu_to_le16(sizeof(cmd));

	cmd.action = cpu_to_le16(cmd_action);

	if (cmd_action == CMD_ACT_SET)
		cmd.timeout = cpu_to_le16(*timeout);
	else
		cmd.timeout = 0;

	ret = lbs_cmd_with_response(priv, CMD_802_11_INACTIVITY_TIMEOUT, &cmd);

	if (!ret)
		*timeout = le16_to_cpu(cmd.timeout);

	lbs_deb_leave_args(LBS_DEB_CMD, "ret %d", ret);
	return 0;
}

int lbs_cmd_802_11_sleep_params(struct lbs_private *priv, uint16_t cmd_action,
				struct sleep_params *sp)
{
	struct cmd_ds_802_11_sleep_params cmd;
	int ret;

	lbs_deb_enter(LBS_DEB_CMD);

	if (cmd_action == CMD_ACT_GET) {
		memset(&cmd, 0, sizeof(cmd));
	} else {
		cmd.error = cpu_to_le16(sp->sp_error);
		cmd.offset = cpu_to_le16(sp->sp_offset);
		cmd.stabletime = cpu_to_le16(sp->sp_stabletime);
		cmd.calcontrol = sp->sp_calcontrol;
		cmd.externalsleepclk = sp->sp_extsleepclk;
		cmd.reserved = cpu_to_le16(sp->sp_reserved);
	}
	cmd.hdr.size = cpu_to_le16(sizeof(cmd));
	cmd.action = cpu_to_le16(cmd_action);

	ret = lbs_cmd_with_response(priv, CMD_802_11_SLEEP_PARAMS, &cmd);

	if (!ret) {
		lbs_deb_cmd("error 0x%x, offset 0x%x, stabletime 0x%x, "
			    "calcontrol 0x%x extsleepclk 0x%x\n",
			    le16_to_cpu(cmd.error), le16_to_cpu(cmd.offset),
			    le16_to_cpu(cmd.stabletime), cmd.calcontrol,
			    cmd.externalsleepclk);

		sp->sp_error = le16_to_cpu(cmd.error);
		sp->sp_offset = le16_to_cpu(cmd.offset);
		sp->sp_stabletime = le16_to_cpu(cmd.stabletime);
		sp->sp_calcontrol = cmd.calcontrol;
		sp->sp_extsleepclk = cmd.externalsleepclk;
		sp->sp_reserved = le16_to_cpu(cmd.reserved);
	}

	lbs_deb_leave_args(LBS_DEB_CMD, "ret %d", ret);
	return 0;
}

int lbs_cmd_802_11_set_wep(struct lbs_private *priv, uint16_t cmd_action,
			   struct assoc_request *assoc)
{
	struct cmd_ds_802_11_set_wep cmd;
	int ret = 0;

	lbs_deb_enter(LBS_DEB_CMD);

	memset(&cmd, 0, sizeof(cmd));
	cmd.hdr.command = cpu_to_le16(CMD_802_11_SET_WEP);
	cmd.hdr.size = cpu_to_le16(sizeof(cmd));

	cmd.action = cpu_to_le16(cmd_action);

	if (cmd_action == CMD_ACT_ADD) {
		int i;

		/* default tx key index */
		cmd.keyindex = cpu_to_le16(assoc->wep_tx_keyidx &
					   CMD_WEP_KEY_INDEX_MASK);

		/* Copy key types and material to host command structure */
		for (i = 0; i < 4; i++) {
			struct enc_key *pkey = &assoc->wep_keys[i];

			switch (pkey->len) {
			case KEY_LEN_WEP_40:
				cmd.keytype[i] = CMD_TYPE_WEP_40_BIT;
				memmove(cmd.keymaterial[i], pkey->key, pkey->len);
				lbs_deb_cmd("SET_WEP: add key %d (40 bit)\n", i);
				break;
			case KEY_LEN_WEP_104:
				cmd.keytype[i] = CMD_TYPE_WEP_104_BIT;
				memmove(cmd.keymaterial[i], pkey->key, pkey->len);
				lbs_deb_cmd("SET_WEP: add key %d (104 bit)\n", i);
				break;
			case 0:
				break;
			default:
				lbs_deb_cmd("SET_WEP: invalid key %d, length %d\n",
					    i, pkey->len);
				ret = -1;
				goto done;
				break;
			}
		}
	} else if (cmd_action == CMD_ACT_REMOVE) {
		/* ACT_REMOVE clears _all_ WEP keys */

		/* default tx key index */
		cmd.keyindex = cpu_to_le16(priv->wep_tx_keyidx &
					   CMD_WEP_KEY_INDEX_MASK);
		lbs_deb_cmd("SET_WEP: remove key %d\n", priv->wep_tx_keyidx);
	}

	ret = lbs_cmd_with_response(priv, CMD_802_11_SET_WEP, &cmd);
done:
	lbs_deb_leave_args(LBS_DEB_CMD, "ret %d", ret);
	return ret;
}

int lbs_cmd_802_11_enable_rsn(struct lbs_private *priv, uint16_t cmd_action,
			      uint16_t *enable)
{
	struct cmd_ds_802_11_enable_rsn cmd;
	int ret;

	lbs_deb_enter(LBS_DEB_CMD);

	cmd.hdr.size = cpu_to_le16(sizeof(cmd));
	cmd.action = cpu_to_le16(cmd_action);

	if (cmd_action == CMD_ACT_GET)
		cmd.enable = 0;
	else {
		if (*enable)
			cmd.enable = cpu_to_le16(CMD_ENABLE_RSN);
		else
			cmd.enable = cpu_to_le16(CMD_DISABLE_RSN);
		lbs_deb_cmd("ENABLE_RSN: %d\n", *enable);
	}

	ret = lbs_cmd_with_response(priv, CMD_802_11_ENABLE_RSN, &cmd);
	if (!ret && cmd_action == CMD_ACT_GET)
		*enable = le16_to_cpu(cmd.enable);

	lbs_deb_leave_args(LBS_DEB_CMD, "ret %d", ret);
	return ret;
}

static void set_one_wpa_key(struct MrvlIEtype_keyParamSet *keyparam,
                            struct enc_key *key)
{
	lbs_deb_enter(LBS_DEB_CMD);

	if (key->flags & KEY_INFO_WPA_ENABLED)
		keyparam->keyinfo |= cpu_to_le16(KEY_INFO_WPA_ENABLED);
	if (key->flags & KEY_INFO_WPA_UNICAST)
		keyparam->keyinfo |= cpu_to_le16(KEY_INFO_WPA_UNICAST);
	if (key->flags & KEY_INFO_WPA_MCAST)
		keyparam->keyinfo |= cpu_to_le16(KEY_INFO_WPA_MCAST);

	keyparam->type = cpu_to_le16(TLV_TYPE_KEY_MATERIAL);
	keyparam->keytypeid = cpu_to_le16(key->type);
	keyparam->keylen = cpu_to_le16(key->len);
	memcpy(keyparam->key, key->key, key->len);

	/* Length field doesn't include the {type,length} header */
	keyparam->length = cpu_to_le16(sizeof(*keyparam) - 4);
	lbs_deb_leave(LBS_DEB_CMD);
}

int lbs_cmd_802_11_key_material(struct lbs_private *priv, uint16_t cmd_action,
				struct assoc_request *assoc)
{
	struct cmd_ds_802_11_key_material cmd;
	int ret = 0;
	int index = 0;

	lbs_deb_enter(LBS_DEB_CMD);

	cmd.action = cpu_to_le16(cmd_action);
	cmd.hdr.size = cpu_to_le16(sizeof(cmd));

	if (cmd_action == CMD_ACT_GET) {
		cmd.hdr.size = cpu_to_le16(S_DS_GEN + 2);
	} else {
		memset(cmd.keyParamSet, 0, sizeof(cmd.keyParamSet));

		if (test_bit(ASSOC_FLAG_WPA_UCAST_KEY, &assoc->flags)) {
			set_one_wpa_key(&cmd.keyParamSet[index],
					&assoc->wpa_unicast_key);
			index++;
		}

		if (test_bit(ASSOC_FLAG_WPA_MCAST_KEY, &assoc->flags)) {
			set_one_wpa_key(&cmd.keyParamSet[index],
					&assoc->wpa_mcast_key);
			index++;
		}

		/* The common header and as many keys as we included */
		cmd.hdr.size = cpu_to_le16(offsetof(typeof(cmd),
						    keyParamSet[index]));
	}
	ret = lbs_cmd_with_response(priv, CMD_802_11_KEY_MATERIAL, &cmd);
	/* Copy the returned key to driver private data */
	if (!ret && cmd_action == CMD_ACT_GET) {
		void *buf_ptr = cmd.keyParamSet;
		void *resp_end = &(&cmd)[1];

		while (buf_ptr < resp_end) {
			struct MrvlIEtype_keyParamSet *keyparam = buf_ptr;
			struct enc_key *key;
			uint16_t param_set_len = le16_to_cpu(keyparam->length);
			uint16_t key_len = le16_to_cpu(keyparam->keylen);
			uint16_t key_flags = le16_to_cpu(keyparam->keyinfo);
			uint16_t key_type = le16_to_cpu(keyparam->keytypeid);
			void *end;

			end = (void *)keyparam + sizeof(keyparam->type)
				+ sizeof(keyparam->length) + param_set_len;

			/* Make sure we don't access past the end of the IEs */
			if (end > resp_end)
				break;

			if (key_flags & KEY_INFO_WPA_UNICAST)
				key = &priv->wpa_unicast_key;
			else if (key_flags & KEY_INFO_WPA_MCAST)
				key = &priv->wpa_mcast_key;
			else
				break;

			/* Copy returned key into driver */
			memset(key, 0, sizeof(struct enc_key));
			if (key_len > sizeof(key->key))
				break;
			key->type = key_type;
			key->flags = key_flags;
			key->len = key_len;
			memcpy(key->key, keyparam->key, key->len);

			buf_ptr = end + 1;
		}
	}

	lbs_deb_leave_args(LBS_DEB_CMD, "ret %d", ret);
	return ret;
}

/**
 *  @brief Set an SNMP MIB value
 *
 *  @param priv    	A pointer to struct lbs_private structure
 *  @param oid  	The OID to set in the firmware
 *  @param val  	Value to set the OID to
 *
 *  @return 	   	0 on success, error on failure
 */
int lbs_set_snmp_mib(struct lbs_private *priv, u32 oid, u16 val)
{
	struct cmd_ds_802_11_snmp_mib cmd;
	int ret;

	lbs_deb_enter(LBS_DEB_CMD);

	memset(&cmd, 0, sizeof (cmd));
	cmd.hdr.size = cpu_to_le16(sizeof(cmd));
	cmd.action = cpu_to_le16(CMD_ACT_SET);
	cmd.oid = cpu_to_le16((u16) oid);

	switch (oid) {
	case SNMP_MIB_OID_BSS_TYPE:
		cmd.bufsize = cpu_to_le16(sizeof(u8));
		cmd.value[0] = (val == IW_MODE_ADHOC) ? 2 : 1;
		break;
	case SNMP_MIB_OID_11D_ENABLE:
	case SNMP_MIB_OID_FRAG_THRESHOLD:
	case SNMP_MIB_OID_RTS_THRESHOLD:
	case SNMP_MIB_OID_SHORT_RETRY_LIMIT:
	case SNMP_MIB_OID_LONG_RETRY_LIMIT:
		cmd.bufsize = cpu_to_le16(sizeof(u16));
		*((__le16 *)(&cmd.value)) = cpu_to_le16(val);
		break;
	default:
		lbs_deb_cmd("SNMP_CMD: (set) unhandled OID 0x%x\n", oid);
		ret = -EINVAL;
		goto out;
	}

	lbs_deb_cmd("SNMP_CMD: (set) oid 0x%x, oid size 0x%x, value 0x%x\n",
		    le16_to_cpu(cmd.oid), le16_to_cpu(cmd.bufsize), val);

	ret = lbs_cmd_with_response(priv, CMD_802_11_SNMP_MIB, &cmd);

out:
	lbs_deb_leave_args(LBS_DEB_CMD, "ret %d", ret);
	return ret;
}

/**
 *  @brief Get an SNMP MIB value
 *
 *  @param priv    	A pointer to struct lbs_private structure
 *  @param oid  	The OID to retrieve from the firmware
 *  @param out_val  	Location for the returned value
 *
 *  @return 	   	0 on success, error on failure
 */
int lbs_get_snmp_mib(struct lbs_private *priv, u32 oid, u16 *out_val)
{
	struct cmd_ds_802_11_snmp_mib cmd;
	int ret;

	lbs_deb_enter(LBS_DEB_CMD);

	memset(&cmd, 0, sizeof (cmd));
	cmd.hdr.size = cpu_to_le16(sizeof(cmd));
	cmd.action = cpu_to_le16(CMD_ACT_GET);
	cmd.oid = cpu_to_le16(oid);

	ret = lbs_cmd_with_response(priv, CMD_802_11_SNMP_MIB, &cmd);
	if (ret)
		goto out;

	switch (le16_to_cpu(cmd.bufsize)) {
	case sizeof(u8):
		if (oid == SNMP_MIB_OID_BSS_TYPE) {
			if (cmd.value[0] == 2)
				*out_val = IW_MODE_ADHOC;
			else
				*out_val = IW_MODE_INFRA;
		} else
			*out_val = cmd.value[0];
		break;
	case sizeof(u16):
		*out_val = le16_to_cpu(*((__le16 *)(&cmd.value)));
		break;
	default:
		lbs_deb_cmd("SNMP_CMD: (get) unhandled OID 0x%x size %d\n",
		            oid, le16_to_cpu(cmd.bufsize));
		break;
	}

out:
	lbs_deb_leave_args(LBS_DEB_CMD, "ret %d", ret);
	return ret;
}

/**
 *  @brief Get the min, max, and current TX power
 *
 *  @param priv    	A pointer to struct lbs_private structure
 *  @param curlevel  	Current power level in dBm
 *  @param minlevel  	Minimum supported power level in dBm (optional)
 *  @param maxlevel  	Maximum supported power level in dBm (optional)
 *
 *  @return 	   	0 on success, error on failure
 */
int lbs_get_tx_power(struct lbs_private *priv, s16 *curlevel, s16 *minlevel,
		     s16 *maxlevel)
{
	struct cmd_ds_802_11_rf_tx_power cmd;
	int ret;

	lbs_deb_enter(LBS_DEB_CMD);

	memset(&cmd, 0, sizeof(cmd));
	cmd.hdr.size = cpu_to_le16(sizeof(cmd));
	cmd.action = cpu_to_le16(CMD_ACT_GET);

	ret = lbs_cmd_with_response(priv, CMD_802_11_RF_TX_POWER, &cmd);
	if (ret == 0) {
		*curlevel = le16_to_cpu(cmd.curlevel);
		if (minlevel)
<<<<<<< HEAD
			*minlevel = le16_to_cpu(cmd.minlevel);
		if (maxlevel)
			*maxlevel = le16_to_cpu(cmd.maxlevel);
=======
			*minlevel = cmd.minlevel;
		if (maxlevel)
			*maxlevel = cmd.maxlevel;
>>>>>>> c07f62e5
	}

	lbs_deb_leave(LBS_DEB_CMD);
	return ret;
}

/**
 *  @brief Set the TX power
 *
 *  @param priv    	A pointer to struct lbs_private structure
 *  @param dbm  	The desired power level in dBm
 *
 *  @return 	   	0 on success, error on failure
 */
int lbs_set_tx_power(struct lbs_private *priv, s16 dbm)
{
	struct cmd_ds_802_11_rf_tx_power cmd;
	int ret;

	lbs_deb_enter(LBS_DEB_CMD);

	memset(&cmd, 0, sizeof(cmd));
	cmd.hdr.size = cpu_to_le16(sizeof(cmd));
	cmd.action = cpu_to_le16(CMD_ACT_SET);
	cmd.curlevel = cpu_to_le16(dbm);

	lbs_deb_cmd("SET_RF_TX_POWER: %d dBm\n", dbm);

	ret = lbs_cmd_with_response(priv, CMD_802_11_RF_TX_POWER, &cmd);

	lbs_deb_leave(LBS_DEB_CMD);
	return ret;
}

static int lbs_cmd_802_11_monitor_mode(struct cmd_ds_command *cmd,
				      u16 cmd_action, void *pdata_buf)
{
	struct cmd_ds_802_11_monitor_mode *monitor = &cmd->params.monitor;

	cmd->command = cpu_to_le16(CMD_802_11_MONITOR_MODE);
	cmd->size =
	    cpu_to_le16(sizeof(struct cmd_ds_802_11_monitor_mode) +
			     S_DS_GEN);

	monitor->action = cpu_to_le16(cmd_action);
	if (cmd_action == CMD_ACT_SET) {
		monitor->mode =
		    cpu_to_le16((u16) (*(u32 *) pdata_buf));
	}

	return 0;
}

static __le16 lbs_rate_to_fw_bitmap(int rate, int lower_rates_ok)
{
/*		Bit  	Rate
*		15:13 Reserved
*		12    54 Mbps
*		11    48 Mbps
*		10    36 Mbps
*		9     24 Mbps
*		8     18 Mbps
*		7     12 Mbps
*		6     9 Mbps
*		5     6 Mbps
*		4     Reserved
*		3     11 Mbps
*		2     5.5 Mbps
*		1     2 Mbps
*		0     1 Mbps
**/

	uint16_t ratemask;
	int i = lbs_data_rate_to_fw_index(rate);
	if (lower_rates_ok)
		ratemask = (0x1fef >> (12 - i));
	else
		ratemask = (1 << i);
	return cpu_to_le16(ratemask);
}

int lbs_cmd_802_11_rate_adapt_rateset(struct lbs_private *priv,
				      uint16_t cmd_action)
{
	struct cmd_ds_802_11_rate_adapt_rateset cmd;
	int ret;

	lbs_deb_enter(LBS_DEB_CMD);

	if (!priv->cur_rate && !priv->enablehwauto)
		return -EINVAL;

	cmd.hdr.size = cpu_to_le16(sizeof(cmd));

	cmd.action = cpu_to_le16(cmd_action);
	cmd.enablehwauto = cpu_to_le16(priv->enablehwauto);
	cmd.bitmap = lbs_rate_to_fw_bitmap(priv->cur_rate, priv->enablehwauto);
	ret = lbs_cmd_with_response(priv, CMD_802_11_RATE_ADAPT_RATESET, &cmd);
	if (!ret && cmd_action == CMD_ACT_GET) {
		priv->ratebitmap = le16_to_cpu(cmd.bitmap);
		priv->enablehwauto = le16_to_cpu(cmd.enablehwauto);
	}

	lbs_deb_leave_args(LBS_DEB_CMD, "ret %d", ret);
	return ret;
}
EXPORT_SYMBOL_GPL(lbs_cmd_802_11_rate_adapt_rateset);

/**
 *  @brief Set the data rate
 *
 *  @param priv    	A pointer to struct lbs_private structure
 *  @param rate  	The desired data rate, or 0 to clear a locked rate
 *
 *  @return 	   	0 on success, error on failure
 */
int lbs_set_data_rate(struct lbs_private *priv, u8 rate)
{
	struct cmd_ds_802_11_data_rate cmd;
	int ret = 0;

	lbs_deb_enter(LBS_DEB_CMD);

	memset(&cmd, 0, sizeof(cmd));
	cmd.hdr.size = cpu_to_le16(sizeof(cmd));

	if (rate > 0) {
		cmd.action = cpu_to_le16(CMD_ACT_SET_TX_FIX_RATE);
		cmd.rates[0] = lbs_data_rate_to_fw_index(rate);
		if (cmd.rates[0] == 0) {
			lbs_deb_cmd("DATA_RATE: invalid requested rate of"
			            " 0x%02X\n", rate);
			ret = 0;
			goto out;
		}
		lbs_deb_cmd("DATA_RATE: set fixed 0x%02X\n", cmd.rates[0]);
	} else {
		cmd.action = cpu_to_le16(CMD_ACT_SET_TX_AUTO);
		lbs_deb_cmd("DATA_RATE: setting auto\n");
	}

	ret = lbs_cmd_with_response(priv, CMD_802_11_DATA_RATE, &cmd);
	if (ret)
		goto out;

	lbs_deb_hex(LBS_DEB_CMD, "DATA_RATE_RESP", (u8 *) &cmd, sizeof (cmd));

	/* FIXME: get actual rates FW can do if this command actually returns
	 * all data rates supported.
	 */
	priv->cur_rate = lbs_fw_index_to_data_rate(cmd.rates[0]);
	lbs_deb_cmd("DATA_RATE: current rate is 0x%02x\n", priv->cur_rate);

out:
	lbs_deb_leave_args(LBS_DEB_CMD, "ret %d", ret);
	return ret;
}

/**
 *  @brief Get the radio channel
 *
 *  @param priv    	A pointer to struct lbs_private structure
 *
 *  @return 	   	The channel on success, error on failure
 */
int lbs_get_channel(struct lbs_private *priv)
{
	struct cmd_ds_802_11_rf_channel cmd;
	int ret = 0;

	lbs_deb_enter(LBS_DEB_CMD);

	memset(&cmd, 0, sizeof(cmd));
	cmd.hdr.size = cpu_to_le16(sizeof(cmd));
	cmd.action = cpu_to_le16(CMD_OPT_802_11_RF_CHANNEL_GET);

	ret = lbs_cmd_with_response(priv, CMD_802_11_RF_CHANNEL, &cmd);
	if (ret)
		goto out;

	ret = le16_to_cpu(cmd.channel);
	lbs_deb_cmd("current radio channel is %d\n", ret);

out:
	lbs_deb_leave_args(LBS_DEB_CMD, "ret %d", ret);
	return ret;
}

int lbs_update_channel(struct lbs_private *priv)
{
	int ret;

	/* the channel in f/w could be out of sync; get the current channel */
	lbs_deb_enter(LBS_DEB_ASSOC);

	ret = lbs_get_channel(priv);
	if (ret > 0) {
		priv->curbssparams.channel = ret;
		ret = 0;
	}
	lbs_deb_leave_args(LBS_DEB_ASSOC, "ret %d", ret);
	return ret;
}

/**
 *  @brief Set the radio channel
 *
 *  @param priv    	A pointer to struct lbs_private structure
 *  @param channel  	The desired channel, or 0 to clear a locked channel
 *
 *  @return 	   	0 on success, error on failure
 */
int lbs_set_channel(struct lbs_private *priv, u8 channel)
{
	struct cmd_ds_802_11_rf_channel cmd;
#ifdef DEBUG
	u8 old_channel = priv->curbssparams.channel;
#endif
	int ret = 0;

	lbs_deb_enter(LBS_DEB_CMD);

	memset(&cmd, 0, sizeof(cmd));
	cmd.hdr.size = cpu_to_le16(sizeof(cmd));
	cmd.action = cpu_to_le16(CMD_OPT_802_11_RF_CHANNEL_SET);
	cmd.channel = cpu_to_le16(channel);

	ret = lbs_cmd_with_response(priv, CMD_802_11_RF_CHANNEL, &cmd);
	if (ret)
		goto out;

	priv->curbssparams.channel = (uint8_t) le16_to_cpu(cmd.channel);
	lbs_deb_cmd("channel switch from %d to %d\n", old_channel,
		priv->curbssparams.channel);

out:
	lbs_deb_leave_args(LBS_DEB_CMD, "ret %d", ret);
	return ret;
}

static int lbs_cmd_802_11_rssi(struct lbs_private *priv,
				struct cmd_ds_command *cmd)
{

	lbs_deb_enter(LBS_DEB_CMD);
	cmd->command = cpu_to_le16(CMD_802_11_RSSI);
	cmd->size = cpu_to_le16(sizeof(struct cmd_ds_802_11_rssi) + S_DS_GEN);
	cmd->params.rssi.N = cpu_to_le16(DEFAULT_BCN_AVG_FACTOR);

	/* reset Beacon SNR/NF/RSSI values */
	priv->SNR[TYPE_BEACON][TYPE_NOAVG] = 0;
	priv->SNR[TYPE_BEACON][TYPE_AVG] = 0;
	priv->NF[TYPE_BEACON][TYPE_NOAVG] = 0;
	priv->NF[TYPE_BEACON][TYPE_AVG] = 0;
	priv->RSSI[TYPE_BEACON][TYPE_NOAVG] = 0;
	priv->RSSI[TYPE_BEACON][TYPE_AVG] = 0;

	lbs_deb_leave(LBS_DEB_CMD);
	return 0;
}

static int lbs_cmd_reg_access(struct cmd_ds_command *cmdptr,
			       u8 cmd_action, void *pdata_buf)
{
	struct lbs_offset_value *offval;

	lbs_deb_enter(LBS_DEB_CMD);

	offval = (struct lbs_offset_value *)pdata_buf;

	switch (le16_to_cpu(cmdptr->command)) {
	case CMD_MAC_REG_ACCESS:
		{
			struct cmd_ds_mac_reg_access *macreg;

			cmdptr->size =
			    cpu_to_le16(sizeof (struct cmd_ds_mac_reg_access)
					+ S_DS_GEN);
			macreg =
			    (struct cmd_ds_mac_reg_access *)&cmdptr->params.
			    macreg;

			macreg->action = cpu_to_le16(cmd_action);
			macreg->offset = cpu_to_le16((u16) offval->offset);
			macreg->value = cpu_to_le32(offval->value);

			break;
		}

	case CMD_BBP_REG_ACCESS:
		{
			struct cmd_ds_bbp_reg_access *bbpreg;

			cmdptr->size =
			    cpu_to_le16(sizeof
					     (struct cmd_ds_bbp_reg_access)
					     + S_DS_GEN);
			bbpreg =
			    (struct cmd_ds_bbp_reg_access *)&cmdptr->params.
			    bbpreg;

			bbpreg->action = cpu_to_le16(cmd_action);
			bbpreg->offset = cpu_to_le16((u16) offval->offset);
			bbpreg->value = (u8) offval->value;

			break;
		}

	case CMD_RF_REG_ACCESS:
		{
			struct cmd_ds_rf_reg_access *rfreg;

			cmdptr->size =
			    cpu_to_le16(sizeof
					     (struct cmd_ds_rf_reg_access) +
					     S_DS_GEN);
			rfreg =
			    (struct cmd_ds_rf_reg_access *)&cmdptr->params.
			    rfreg;

			rfreg->action = cpu_to_le16(cmd_action);
			rfreg->offset = cpu_to_le16((u16) offval->offset);
			rfreg->value = (u8) offval->value;

			break;
		}

	default:
		break;
	}

	lbs_deb_leave(LBS_DEB_CMD);
	return 0;
}

static int lbs_cmd_bt_access(struct cmd_ds_command *cmd,
			       u16 cmd_action, void *pdata_buf)
{
	struct cmd_ds_bt_access *bt_access = &cmd->params.bt;
	lbs_deb_enter_args(LBS_DEB_CMD, "action %d", cmd_action);

	cmd->command = cpu_to_le16(CMD_BT_ACCESS);
	cmd->size = cpu_to_le16(sizeof(struct cmd_ds_bt_access) + S_DS_GEN);
	cmd->result = 0;
	bt_access->action = cpu_to_le16(cmd_action);

	switch (cmd_action) {
	case CMD_ACT_BT_ACCESS_ADD:
		memcpy(bt_access->addr1, pdata_buf, 2 * ETH_ALEN);
		lbs_deb_hex(LBS_DEB_MESH, "BT_ADD: blinded MAC addr", bt_access->addr1, 6);
		break;
	case CMD_ACT_BT_ACCESS_DEL:
		memcpy(bt_access->addr1, pdata_buf, 1 * ETH_ALEN);
		lbs_deb_hex(LBS_DEB_MESH, "BT_DEL: blinded MAC addr", bt_access->addr1, 6);
		break;
	case CMD_ACT_BT_ACCESS_LIST:
		bt_access->id = cpu_to_le32(*(u32 *) pdata_buf);
		break;
	case CMD_ACT_BT_ACCESS_RESET:
		break;
	case CMD_ACT_BT_ACCESS_SET_INVERT:
		bt_access->id = cpu_to_le32(*(u32 *) pdata_buf);
		break;
	case CMD_ACT_BT_ACCESS_GET_INVERT:
		break;
	default:
		break;
	}
	lbs_deb_leave(LBS_DEB_CMD);
	return 0;
}

static int lbs_cmd_fwt_access(struct cmd_ds_command *cmd,
			       u16 cmd_action, void *pdata_buf)
{
	struct cmd_ds_fwt_access *fwt_access = &cmd->params.fwt;
	lbs_deb_enter_args(LBS_DEB_CMD, "action %d", cmd_action);

	cmd->command = cpu_to_le16(CMD_FWT_ACCESS);
	cmd->size = cpu_to_le16(sizeof(struct cmd_ds_fwt_access) + S_DS_GEN);
	cmd->result = 0;

	if (pdata_buf)
		memcpy(fwt_access, pdata_buf, sizeof(*fwt_access));
	else
		memset(fwt_access, 0, sizeof(*fwt_access));

	fwt_access->action = cpu_to_le16(cmd_action);

	lbs_deb_leave(LBS_DEB_CMD);
	return 0;
}

int lbs_mesh_access(struct lbs_private *priv, uint16_t cmd_action,
		    struct cmd_ds_mesh_access *cmd)
{
	int ret;

	lbs_deb_enter_args(LBS_DEB_CMD, "action %d", cmd_action);

	cmd->hdr.command = cpu_to_le16(CMD_MESH_ACCESS);
	cmd->hdr.size = cpu_to_le16(sizeof(*cmd));
	cmd->hdr.result = 0;

	cmd->action = cpu_to_le16(cmd_action);

	ret = lbs_cmd_with_response(priv, CMD_MESH_ACCESS, cmd);

	lbs_deb_leave(LBS_DEB_CMD);
	return ret;
}

static int __lbs_mesh_config_send(struct lbs_private *priv,
				  struct cmd_ds_mesh_config *cmd,
				  uint16_t action, uint16_t type)
{
	int ret;

	lbs_deb_enter(LBS_DEB_CMD);

	cmd->hdr.command = cpu_to_le16(CMD_MESH_CONFIG);
	cmd->hdr.size = cpu_to_le16(sizeof(struct cmd_ds_mesh_config));
	cmd->hdr.result = 0;

	cmd->type = cpu_to_le16(type);
	cmd->action = cpu_to_le16(action);

	ret = lbs_cmd_with_response(priv, CMD_MESH_CONFIG, cmd);

	lbs_deb_leave(LBS_DEB_CMD);
	return ret;
}

int lbs_mesh_config_send(struct lbs_private *priv,
			 struct cmd_ds_mesh_config *cmd,
			 uint16_t action, uint16_t type)
{
	int ret;

	if (!(priv->fwcapinfo & FW_CAPINFO_PERSISTENT_CONFIG))
		return -EOPNOTSUPP;

	ret = __lbs_mesh_config_send(priv, cmd, action, type);
	return ret;
}

/* This function is the CMD_MESH_CONFIG legacy function.  It only handles the
 * START and STOP actions.  The extended actions supported by CMD_MESH_CONFIG
 * are all handled by preparing a struct cmd_ds_mesh_config and passing it to
 * lbs_mesh_config_send.
 */
int lbs_mesh_config(struct lbs_private *priv, uint16_t action, uint16_t chan)
{
	struct cmd_ds_mesh_config cmd;
	struct mrvl_meshie *ie;

	memset(&cmd, 0, sizeof(cmd));
	cmd.channel = cpu_to_le16(chan);
	ie = (struct mrvl_meshie *)cmd.data;

	switch (action) {
	case CMD_ACT_MESH_CONFIG_START:
		ie->hdr.id = MFIE_TYPE_GENERIC;
		ie->val.oui[0] = 0x00;
		ie->val.oui[1] = 0x50;
		ie->val.oui[2] = 0x43;
		ie->val.type = MARVELL_MESH_IE_TYPE;
		ie->val.subtype = MARVELL_MESH_IE_SUBTYPE;
		ie->val.version = MARVELL_MESH_IE_VERSION;
		ie->val.active_protocol_id = MARVELL_MESH_PROTO_ID_HWMP;
		ie->val.active_metric_id = MARVELL_MESH_METRIC_ID;
		ie->val.mesh_capability = MARVELL_MESH_CAPABILITY;
		ie->val.mesh_id_len = priv->mesh_ssid_len;
		memcpy(ie->val.mesh_id, priv->mesh_ssid, priv->mesh_ssid_len);
		ie->hdr.len = sizeof(struct mrvl_meshie_val) -
			IW_ESSID_MAX_SIZE + priv->mesh_ssid_len;
		cmd.length = cpu_to_le16(sizeof(struct mrvl_meshie_val));
		break;
	case CMD_ACT_MESH_CONFIG_STOP:
		break;
	default:
		return -1;
	}
	lbs_deb_cmd("mesh config action %d type %x channel %d SSID %s\n",
		    action, priv->mesh_tlv, chan,
		    escape_essid(priv->mesh_ssid, priv->mesh_ssid_len));

	return __lbs_mesh_config_send(priv, &cmd, action, priv->mesh_tlv);
}

static int lbs_cmd_bcn_ctrl(struct lbs_private * priv,
				struct cmd_ds_command *cmd,
				u16 cmd_action)
{
	struct cmd_ds_802_11_beacon_control
		*bcn_ctrl = &cmd->params.bcn_ctrl;

	lbs_deb_enter(LBS_DEB_CMD);
	cmd->size =
	    cpu_to_le16(sizeof(struct cmd_ds_802_11_beacon_control)
			     + S_DS_GEN);
	cmd->command = cpu_to_le16(CMD_802_11_BEACON_CTRL);

	bcn_ctrl->action = cpu_to_le16(cmd_action);
	bcn_ctrl->beacon_enable = cpu_to_le16(priv->beacon_enable);
	bcn_ctrl->beacon_period = cpu_to_le16(priv->beacon_period);

	lbs_deb_leave(LBS_DEB_CMD);
	return 0;
}

static void lbs_queue_cmd(struct lbs_private *priv,
			  struct cmd_ctrl_node *cmdnode)
{
	unsigned long flags;
	int addtail = 1;

	lbs_deb_enter(LBS_DEB_HOST);

	if (!cmdnode) {
		lbs_deb_host("QUEUE_CMD: cmdnode is NULL\n");
		goto done;
	}
	if (!cmdnode->cmdbuf->size) {
		lbs_deb_host("DNLD_CMD: cmd size is zero\n");
		goto done;
	}
	cmdnode->result = 0;

	/* Exit_PS command needs to be queued in the header always. */
	if (le16_to_cpu(cmdnode->cmdbuf->command) == CMD_802_11_PS_MODE) {
		struct cmd_ds_802_11_ps_mode *psm = (void *) &cmdnode->cmdbuf[1];

		if (psm->action == cpu_to_le16(CMD_SUBCMD_EXIT_PS)) {
			if (priv->psstate != PS_STATE_FULL_POWER)
				addtail = 0;
		}
	}

	spin_lock_irqsave(&priv->driver_lock, flags);

	if (addtail)
		list_add_tail(&cmdnode->list, &priv->cmdpendingq);
	else
		list_add(&cmdnode->list, &priv->cmdpendingq);

	spin_unlock_irqrestore(&priv->driver_lock, flags);

	lbs_deb_host("QUEUE_CMD: inserted command 0x%04x into cmdpendingq\n",
		     le16_to_cpu(cmdnode->cmdbuf->command));

done:
	lbs_deb_leave(LBS_DEB_HOST);
}

static void lbs_submit_command(struct lbs_private *priv,
			       struct cmd_ctrl_node *cmdnode)
{
	unsigned long flags;
	struct cmd_header *cmd;
	uint16_t cmdsize;
	uint16_t command;
	int timeo = 3 * HZ;
	int ret;

	lbs_deb_enter(LBS_DEB_HOST);

	cmd = cmdnode->cmdbuf;

	spin_lock_irqsave(&priv->driver_lock, flags);
	priv->cur_cmd = cmdnode;
	priv->cur_cmd_retcode = 0;
	spin_unlock_irqrestore(&priv->driver_lock, flags);

	cmdsize = le16_to_cpu(cmd->size);
	command = le16_to_cpu(cmd->command);

	/* These commands take longer */
	if (command == CMD_802_11_SCAN || command == CMD_802_11_ASSOCIATE ||
	    command == CMD_802_11_AUTHENTICATE)
		timeo = 5 * HZ;

	lbs_deb_cmd("DNLD_CMD: command 0x%04x, seq %d, size %d\n",
		     command, le16_to_cpu(cmd->seqnum), cmdsize);
	lbs_deb_hex(LBS_DEB_CMD, "DNLD_CMD", (void *) cmdnode->cmdbuf, cmdsize);

	ret = priv->hw_host_to_card(priv, MVMS_CMD, (u8 *) cmd, cmdsize);

	if (ret) {
		lbs_pr_info("DNLD_CMD: hw_host_to_card failed: %d\n", ret);
		/* Let the timer kick in and retry, and potentially reset
		   the whole thing if the condition persists */
		timeo = HZ/4;
	}

	/* Setup the timer after transmit command */
	mod_timer(&priv->command_timer, jiffies + timeo);

	lbs_deb_leave(LBS_DEB_HOST);
}

/**
 *  This function inserts command node to cmdfreeq
 *  after cleans it. Requires priv->driver_lock held.
 */
static void __lbs_cleanup_and_insert_cmd(struct lbs_private *priv,
					 struct cmd_ctrl_node *cmdnode)
{
	lbs_deb_enter(LBS_DEB_HOST);

	if (!cmdnode)
		goto out;

	cmdnode->callback = NULL;
	cmdnode->callback_arg = 0;

	memset(cmdnode->cmdbuf, 0, LBS_CMD_BUFFER_SIZE);

	list_add_tail(&cmdnode->list, &priv->cmdfreeq);
 out:
	lbs_deb_leave(LBS_DEB_HOST);
}

static void lbs_cleanup_and_insert_cmd(struct lbs_private *priv,
	struct cmd_ctrl_node *ptempcmd)
{
	unsigned long flags;

	spin_lock_irqsave(&priv->driver_lock, flags);
	__lbs_cleanup_and_insert_cmd(priv, ptempcmd);
	spin_unlock_irqrestore(&priv->driver_lock, flags);
}

void lbs_complete_command(struct lbs_private *priv, struct cmd_ctrl_node *cmd,
			  int result)
{
	if (cmd == priv->cur_cmd)
		priv->cur_cmd_retcode = result;

	cmd->result = result;
	cmd->cmdwaitqwoken = 1;
	wake_up_interruptible(&cmd->cmdwait_q);

	if (!cmd->callback || cmd->callback == lbs_cmd_async_callback)
		__lbs_cleanup_and_insert_cmd(priv, cmd);
	priv->cur_cmd = NULL;
}

int lbs_set_radio(struct lbs_private *priv, u8 preamble, u8 radio_on)
{
	struct cmd_ds_802_11_radio_control cmd;
	int ret = -EINVAL;

	lbs_deb_enter(LBS_DEB_CMD);

	cmd.hdr.size = cpu_to_le16(sizeof(cmd));
	cmd.action = cpu_to_le16(CMD_ACT_SET);

	/* Only v8 and below support setting the preamble */
	if (priv->fwrelease < 0x09000000) {
		switch (preamble) {
		case RADIO_PREAMBLE_SHORT:
			if (!(priv->capability & WLAN_CAPABILITY_SHORT_PREAMBLE))
				goto out;
			/* Fall through */
		case RADIO_PREAMBLE_AUTO:
		case RADIO_PREAMBLE_LONG:
			cmd.control = cpu_to_le16(preamble);
			break;
		default:
			goto out;
		}
	}

	if (radio_on)
		cmd.control |= cpu_to_le16(0x1);
	else {
		cmd.control &= cpu_to_le16(~0x1);
		priv->txpower_cur = 0;
	}

	lbs_deb_cmd("RADIO_CONTROL: radio %s, preamble %d\n",
		    radio_on ? "ON" : "OFF", preamble);

	priv->radio_on = radio_on;

	ret = lbs_cmd_with_response(priv, CMD_802_11_RADIO_CONTROL, &cmd);

out:
	lbs_deb_leave_args(LBS_DEB_CMD, "ret %d", ret);
	return ret;
}

void lbs_set_mac_control(struct lbs_private *priv)
{
	struct cmd_ds_mac_control cmd;

	lbs_deb_enter(LBS_DEB_CMD);

	cmd.hdr.size = cpu_to_le16(sizeof(cmd));
	cmd.action = cpu_to_le16(priv->mac_control);
	cmd.reserved = 0;

	lbs_cmd_async(priv, CMD_MAC_CONTROL, &cmd.hdr, sizeof(cmd));

	lbs_deb_leave(LBS_DEB_CMD);
}

/**
 *  @brief This function prepare the command before send to firmware.
 *
 *  @param priv		A pointer to struct lbs_private structure
 *  @param cmd_no	command number
 *  @param cmd_action	command action: GET or SET
 *  @param wait_option	wait option: wait response or not
 *  @param cmd_oid	cmd oid: treated as sub command
 *  @param pdata_buf	A pointer to informaion buffer
 *  @return 		0 or -1
 */
int lbs_prepare_and_send_command(struct lbs_private *priv,
			  u16 cmd_no,
			  u16 cmd_action,
			  u16 wait_option, u32 cmd_oid, void *pdata_buf)
{
	int ret = 0;
	struct cmd_ctrl_node *cmdnode;
	struct cmd_ds_command *cmdptr;
	unsigned long flags;

	lbs_deb_enter(LBS_DEB_HOST);

	if (!priv) {
		lbs_deb_host("PREP_CMD: priv is NULL\n");
		ret = -1;
		goto done;
	}

	if (priv->surpriseremoved) {
		lbs_deb_host("PREP_CMD: card removed\n");
		ret = -1;
		goto done;
	}

	cmdnode = lbs_get_cmd_ctrl_node(priv);

	if (cmdnode == NULL) {
		lbs_deb_host("PREP_CMD: cmdnode is NULL\n");

		/* Wake up main thread to execute next command */
		wake_up_interruptible(&priv->waitq);
		ret = -1;
		goto done;
	}

	cmdnode->callback = NULL;
	cmdnode->callback_arg = (unsigned long)pdata_buf;

	cmdptr = (struct cmd_ds_command *)cmdnode->cmdbuf;

	lbs_deb_host("PREP_CMD: command 0x%04x\n", cmd_no);

	/* Set sequence number, command and INT option */
	priv->seqnum++;
	cmdptr->seqnum = cpu_to_le16(priv->seqnum);

	cmdptr->command = cpu_to_le16(cmd_no);
	cmdptr->result = 0;

	switch (cmd_no) {
	case CMD_802_11_PS_MODE:
		ret = lbs_cmd_802_11_ps_mode(cmdptr, cmd_action);
		break;

	case CMD_802_11_ASSOCIATE:
	case CMD_802_11_REASSOCIATE:
		ret = lbs_cmd_80211_associate(priv, cmdptr, pdata_buf);
		break;

	case CMD_802_11_AUTHENTICATE:
		ret = lbs_cmd_80211_authenticate(priv, cmdptr, pdata_buf);
		break;

	case CMD_MAC_REG_ACCESS:
	case CMD_BBP_REG_ACCESS:
	case CMD_RF_REG_ACCESS:
		ret = lbs_cmd_reg_access(cmdptr, cmd_action, pdata_buf);
		break;

	case CMD_802_11_MONITOR_MODE:
		ret = lbs_cmd_802_11_monitor_mode(cmdptr,
				          cmd_action, pdata_buf);
		break;

	case CMD_802_11_RSSI:
		ret = lbs_cmd_802_11_rssi(priv, cmdptr);
		break;

	case CMD_802_11_SET_AFC:
	case CMD_802_11_GET_AFC:

		cmdptr->command = cpu_to_le16(cmd_no);
		cmdptr->size = cpu_to_le16(sizeof(struct cmd_ds_802_11_afc) +
					   S_DS_GEN);

		memmove(&cmdptr->params.afc,
			pdata_buf, sizeof(struct cmd_ds_802_11_afc));

		ret = 0;
		goto done;

	case CMD_802_11D_DOMAIN_INFO:
		ret = lbs_cmd_802_11d_domain_info(priv, cmdptr,
						   cmd_no, cmd_action);
		break;

	case CMD_802_11_TPC_CFG:
		cmdptr->command = cpu_to_le16(CMD_802_11_TPC_CFG);
		cmdptr->size =
		    cpu_to_le16(sizeof(struct cmd_ds_802_11_tpc_cfg) +
				     S_DS_GEN);

		memmove(&cmdptr->params.tpccfg,
			pdata_buf, sizeof(struct cmd_ds_802_11_tpc_cfg));

		ret = 0;
		break;
	case CMD_802_11_LED_GPIO_CTRL:
		{
			struct mrvlietypes_ledgpio *gpio =
			    (struct mrvlietypes_ledgpio*)
			    cmdptr->params.ledgpio.data;

			memmove(&cmdptr->params.ledgpio,
				pdata_buf,
				sizeof(struct cmd_ds_802_11_led_ctrl));

			cmdptr->command =
			    cpu_to_le16(CMD_802_11_LED_GPIO_CTRL);

#define ACTION_NUMLED_TLVTYPE_LEN_FIELDS_LEN 8
			cmdptr->size =
			    cpu_to_le16(le16_to_cpu(gpio->header.len)
				+ S_DS_GEN
				+ ACTION_NUMLED_TLVTYPE_LEN_FIELDS_LEN);
			gpio->header.len = gpio->header.len;

			ret = 0;
			break;
		}

	case CMD_BT_ACCESS:
		ret = lbs_cmd_bt_access(cmdptr, cmd_action, pdata_buf);
		break;

	case CMD_FWT_ACCESS:
		ret = lbs_cmd_fwt_access(cmdptr, cmd_action, pdata_buf);
		break;

	case CMD_GET_TSF:
		cmdptr->command = cpu_to_le16(CMD_GET_TSF);
		cmdptr->size = cpu_to_le16(sizeof(struct cmd_ds_get_tsf) +
					   S_DS_GEN);
		ret = 0;
		break;
	case CMD_802_11_BEACON_CTRL:
		ret = lbs_cmd_bcn_ctrl(priv, cmdptr, cmd_action);
		break;
	default:
		lbs_pr_err("PREP_CMD: unknown command 0x%04x\n", cmd_no);
		ret = -1;
		break;
	}

	/* return error, since the command preparation failed */
	if (ret != 0) {
		lbs_deb_host("PREP_CMD: command preparation failed\n");
		lbs_cleanup_and_insert_cmd(priv, cmdnode);
		ret = -1;
		goto done;
	}

	cmdnode->cmdwaitqwoken = 0;

	lbs_queue_cmd(priv, cmdnode);
	wake_up_interruptible(&priv->waitq);

	if (wait_option & CMD_OPTION_WAITFORRSP) {
		lbs_deb_host("PREP_CMD: wait for response\n");
		might_sleep();
		wait_event_interruptible(cmdnode->cmdwait_q,
					 cmdnode->cmdwaitqwoken);
	}

	spin_lock_irqsave(&priv->driver_lock, flags);
	if (priv->cur_cmd_retcode) {
		lbs_deb_host("PREP_CMD: command failed with return code %d\n",
		       priv->cur_cmd_retcode);
		priv->cur_cmd_retcode = 0;
		ret = -1;
	}
	spin_unlock_irqrestore(&priv->driver_lock, flags);

done:
	lbs_deb_leave_args(LBS_DEB_HOST, "ret %d", ret);
	return ret;
}

/**
 *  @brief This function allocates the command buffer and link
 *  it to command free queue.
 *
 *  @param priv		A pointer to struct lbs_private structure
 *  @return 		0 or -1
 */
int lbs_allocate_cmd_buffer(struct lbs_private *priv)
{
	int ret = 0;
	u32 bufsize;
	u32 i;
	struct cmd_ctrl_node *cmdarray;

	lbs_deb_enter(LBS_DEB_HOST);

	/* Allocate and initialize the command array */
	bufsize = sizeof(struct cmd_ctrl_node) * LBS_NUM_CMD_BUFFERS;
	if (!(cmdarray = kzalloc(bufsize, GFP_KERNEL))) {
		lbs_deb_host("ALLOC_CMD_BUF: tempcmd_array is NULL\n");
		ret = -1;
		goto done;
	}
	priv->cmd_array = cmdarray;

	/* Allocate and initialize each command buffer in the command array */
	for (i = 0; i < LBS_NUM_CMD_BUFFERS; i++) {
		cmdarray[i].cmdbuf = kzalloc(LBS_CMD_BUFFER_SIZE, GFP_KERNEL);
		if (!cmdarray[i].cmdbuf) {
			lbs_deb_host("ALLOC_CMD_BUF: ptempvirtualaddr is NULL\n");
			ret = -1;
			goto done;
		}
	}

	for (i = 0; i < LBS_NUM_CMD_BUFFERS; i++) {
		init_waitqueue_head(&cmdarray[i].cmdwait_q);
		lbs_cleanup_and_insert_cmd(priv, &cmdarray[i]);
	}
	ret = 0;

done:
	lbs_deb_leave_args(LBS_DEB_HOST, "ret %d", ret);
	return ret;
}

/**
 *  @brief This function frees the command buffer.
 *
 *  @param priv		A pointer to struct lbs_private structure
 *  @return 		0 or -1
 */
int lbs_free_cmd_buffer(struct lbs_private *priv)
{
	struct cmd_ctrl_node *cmdarray;
	unsigned int i;

	lbs_deb_enter(LBS_DEB_HOST);

	/* need to check if cmd array is allocated or not */
	if (priv->cmd_array == NULL) {
		lbs_deb_host("FREE_CMD_BUF: cmd_array is NULL\n");
		goto done;
	}

	cmdarray = priv->cmd_array;

	/* Release shared memory buffers */
	for (i = 0; i < LBS_NUM_CMD_BUFFERS; i++) {
		if (cmdarray[i].cmdbuf) {
			kfree(cmdarray[i].cmdbuf);
			cmdarray[i].cmdbuf = NULL;
		}
	}

	/* Release cmd_ctrl_node */
	if (priv->cmd_array) {
		kfree(priv->cmd_array);
		priv->cmd_array = NULL;
	}

done:
	lbs_deb_leave(LBS_DEB_HOST);
	return 0;
}

/**
 *  @brief This function gets a free command node if available in
 *  command free queue.
 *
 *  @param priv		A pointer to struct lbs_private structure
 *  @return cmd_ctrl_node A pointer to cmd_ctrl_node structure or NULL
 */
static struct cmd_ctrl_node *lbs_get_cmd_ctrl_node(struct lbs_private *priv)
{
	struct cmd_ctrl_node *tempnode;
	unsigned long flags;

	lbs_deb_enter(LBS_DEB_HOST);

	if (!priv)
		return NULL;

	spin_lock_irqsave(&priv->driver_lock, flags);

	if (!list_empty(&priv->cmdfreeq)) {
		tempnode = list_first_entry(&priv->cmdfreeq,
					    struct cmd_ctrl_node, list);
		list_del(&tempnode->list);
	} else {
		lbs_deb_host("GET_CMD_NODE: cmd_ctrl_node is not available\n");
		tempnode = NULL;
	}

	spin_unlock_irqrestore(&priv->driver_lock, flags);

	lbs_deb_leave(LBS_DEB_HOST);
	return tempnode;
}

/**
 *  @brief This function executes next command in command
 *  pending queue. It will put fimware back to PS mode
 *  if applicable.
 *
 *  @param priv     A pointer to struct lbs_private structure
 *  @return 	   0 or -1
 */
int lbs_execute_next_command(struct lbs_private *priv)
{
	struct cmd_ctrl_node *cmdnode = NULL;
	struct cmd_header *cmd;
	unsigned long flags;
	int ret = 0;

	/* Debug group is LBS_DEB_THREAD and not LBS_DEB_HOST, because the
	 * only caller to us is lbs_thread() and we get even when a
	 * data packet is received */
	lbs_deb_enter(LBS_DEB_THREAD);

	spin_lock_irqsave(&priv->driver_lock, flags);

	if (priv->cur_cmd) {
		lbs_pr_alert( "EXEC_NEXT_CMD: already processing command!\n");
		spin_unlock_irqrestore(&priv->driver_lock, flags);
		ret = -1;
		goto done;
	}

	if (!list_empty(&priv->cmdpendingq)) {
		cmdnode = list_first_entry(&priv->cmdpendingq,
					   struct cmd_ctrl_node, list);
	}

	spin_unlock_irqrestore(&priv->driver_lock, flags);

	if (cmdnode) {
		cmd = cmdnode->cmdbuf;

		if (is_command_allowed_in_ps(le16_to_cpu(cmd->command))) {
			if ((priv->psstate == PS_STATE_SLEEP) ||
			    (priv->psstate == PS_STATE_PRE_SLEEP)) {
				lbs_deb_host(
				       "EXEC_NEXT_CMD: cannot send cmd 0x%04x in psstate %d\n",
				       le16_to_cpu(cmd->command),
				       priv->psstate);
				ret = -1;
				goto done;
			}
			lbs_deb_host("EXEC_NEXT_CMD: OK to send command "
				     "0x%04x in psstate %d\n",
				     le16_to_cpu(cmd->command), priv->psstate);
		} else if (priv->psstate != PS_STATE_FULL_POWER) {
			/*
			 * 1. Non-PS command:
			 * Queue it. set needtowakeup to TRUE if current state
			 * is SLEEP, otherwise call lbs_ps_wakeup to send Exit_PS.
			 * 2. PS command but not Exit_PS:
			 * Ignore it.
			 * 3. PS command Exit_PS:
			 * Set needtowakeup to TRUE if current state is SLEEP,
			 * otherwise send this command down to firmware
			 * immediately.
			 */
			if (cmd->command != cpu_to_le16(CMD_802_11_PS_MODE)) {
				/*  Prepare to send Exit PS,
				 *  this non PS command will be sent later */
				if ((priv->psstate == PS_STATE_SLEEP)
				    || (priv->psstate == PS_STATE_PRE_SLEEP)
				    ) {
					/* w/ new scheme, it will not reach here.
					   since it is blocked in main_thread. */
					priv->needtowakeup = 1;
				} else
					lbs_ps_wakeup(priv, 0);

				ret = 0;
				goto done;
			} else {
				/*
				 * PS command. Ignore it if it is not Exit_PS.
				 * otherwise send it down immediately.
				 */
				struct cmd_ds_802_11_ps_mode *psm = (void *)&cmd[1];

				lbs_deb_host(
				       "EXEC_NEXT_CMD: PS cmd, action 0x%02x\n",
				       psm->action);
				if (psm->action !=
				    cpu_to_le16(CMD_SUBCMD_EXIT_PS)) {
					lbs_deb_host(
					       "EXEC_NEXT_CMD: ignore ENTER_PS cmd\n");
					list_del(&cmdnode->list);
					spin_lock_irqsave(&priv->driver_lock, flags);
					lbs_complete_command(priv, cmdnode, 0);
					spin_unlock_irqrestore(&priv->driver_lock, flags);

					ret = 0;
					goto done;
				}

				if ((priv->psstate == PS_STATE_SLEEP) ||
				    (priv->psstate == PS_STATE_PRE_SLEEP)) {
					lbs_deb_host(
					       "EXEC_NEXT_CMD: ignore EXIT_PS cmd in sleep\n");
					list_del(&cmdnode->list);
					spin_lock_irqsave(&priv->driver_lock, flags);
					lbs_complete_command(priv, cmdnode, 0);
					spin_unlock_irqrestore(&priv->driver_lock, flags);
					priv->needtowakeup = 1;

					ret = 0;
					goto done;
				}

				lbs_deb_host(
				       "EXEC_NEXT_CMD: sending EXIT_PS\n");
			}
		}
		list_del(&cmdnode->list);
		lbs_deb_host("EXEC_NEXT_CMD: sending command 0x%04x\n",
			    le16_to_cpu(cmd->command));
		lbs_submit_command(priv, cmdnode);
	} else {
		/*
		 * check if in power save mode, if yes, put the device back
		 * to PS mode
		 */
		if ((priv->psmode != LBS802_11POWERMODECAM) &&
		    (priv->psstate == PS_STATE_FULL_POWER) &&
		    ((priv->connect_status == LBS_CONNECTED) ||
		    (priv->mesh_connect_status == LBS_CONNECTED))) {
			if (priv->secinfo.WPAenabled ||
			    priv->secinfo.WPA2enabled) {
				/* check for valid WPA group keys */
				if (priv->wpa_mcast_key.len ||
				    priv->wpa_unicast_key.len) {
					lbs_deb_host(
					       "EXEC_NEXT_CMD: WPA enabled and GTK_SET"
					       " go back to PS_SLEEP");
					lbs_ps_sleep(priv, 0);
				}
			} else {
				lbs_deb_host(
				       "EXEC_NEXT_CMD: cmdpendingq empty, "
				       "go back to PS_SLEEP");
				lbs_ps_sleep(priv, 0);
			}
		}
	}

	ret = 0;
done:
	lbs_deb_leave(LBS_DEB_THREAD);
	return ret;
}

void lbs_send_iwevcustom_event(struct lbs_private *priv, s8 *str)
{
	union iwreq_data iwrq;
	u8 buf[50];

	lbs_deb_enter(LBS_DEB_WEXT);

	memset(&iwrq, 0, sizeof(union iwreq_data));
	memset(buf, 0, sizeof(buf));

	snprintf(buf, sizeof(buf) - 1, "%s", str);

	iwrq.data.length = strlen(buf) + 1 + IW_EV_LCP_LEN;

	/* Send Event to upper layer */
	lbs_deb_wext("event indication string %s\n", (char *)buf);
	lbs_deb_wext("event indication length %d\n", iwrq.data.length);
	lbs_deb_wext("sending wireless event IWEVCUSTOM for %s\n", str);

	wireless_send_event(priv->dev, IWEVCUSTOM, &iwrq, buf);

	lbs_deb_leave(LBS_DEB_WEXT);
}

static void lbs_send_confirmsleep(struct lbs_private *priv)
{
	unsigned long flags;
	int ret;

	lbs_deb_enter(LBS_DEB_HOST);
	lbs_deb_hex(LBS_DEB_HOST, "sleep confirm", (u8 *) &confirm_sleep,
		sizeof(confirm_sleep));

	ret = priv->hw_host_to_card(priv, MVMS_CMD, (u8 *) &confirm_sleep,
		sizeof(confirm_sleep));
	if (ret) {
		lbs_pr_alert("confirm_sleep failed\n");
		goto out;
	}

	spin_lock_irqsave(&priv->driver_lock, flags);

	/* We don't get a response on the sleep-confirmation */
	priv->dnld_sent = DNLD_RES_RECEIVED;

	/* If nothing to do, go back to sleep (?) */
	if (!__kfifo_len(priv->event_fifo) && !priv->resp_len[priv->resp_idx])
		priv->psstate = PS_STATE_SLEEP;

	spin_unlock_irqrestore(&priv->driver_lock, flags);

out:
	lbs_deb_leave(LBS_DEB_HOST);
}

void lbs_ps_sleep(struct lbs_private *priv, int wait_option)
{
	lbs_deb_enter(LBS_DEB_HOST);

	/*
	 * PS is currently supported only in Infrastructure mode
	 * Remove this check if it is to be supported in IBSS mode also
	 */

	lbs_prepare_and_send_command(priv, CMD_802_11_PS_MODE,
			      CMD_SUBCMD_ENTER_PS, wait_option, 0, NULL);

	lbs_deb_leave(LBS_DEB_HOST);
}

/**
 *  @brief This function sends Exit_PS command to firmware.
 *
 *  @param priv    	A pointer to struct lbs_private structure
 *  @param wait_option	wait response or not
 *  @return 	   	n/a
 */
void lbs_ps_wakeup(struct lbs_private *priv, int wait_option)
{
	__le32 Localpsmode;

	lbs_deb_enter(LBS_DEB_HOST);

	Localpsmode = cpu_to_le32(LBS802_11POWERMODECAM);

	lbs_prepare_and_send_command(priv, CMD_802_11_PS_MODE,
			      CMD_SUBCMD_EXIT_PS,
			      wait_option, 0, &Localpsmode);

	lbs_deb_leave(LBS_DEB_HOST);
}

/**
 *  @brief This function checks condition and prepares to
 *  send sleep confirm command to firmware if ok.
 *
 *  @param priv    	A pointer to struct lbs_private structure
 *  @param psmode  	Power Saving mode
 *  @return 	   	n/a
 */
void lbs_ps_confirm_sleep(struct lbs_private *priv)
{
	unsigned long flags =0;
	int allowed = 1;

	lbs_deb_enter(LBS_DEB_HOST);

	spin_lock_irqsave(&priv->driver_lock, flags);
	if (priv->dnld_sent) {
		allowed = 0;
		lbs_deb_host("dnld_sent was set\n");
	}

	/* In-progress command? */
	if (priv->cur_cmd) {
		allowed = 0;
		lbs_deb_host("cur_cmd was set\n");
	}

	/* Pending events or command responses? */
	if (__kfifo_len(priv->event_fifo) || priv->resp_len[priv->resp_idx]) {
		allowed = 0;
		lbs_deb_host("pending events or command responses\n");
	}
	spin_unlock_irqrestore(&priv->driver_lock, flags);

	if (allowed) {
		lbs_deb_host("sending lbs_ps_confirm_sleep\n");
		lbs_send_confirmsleep(priv);
	} else {
		lbs_deb_host("sleep confirm has been delayed\n");
	}

	lbs_deb_leave(LBS_DEB_HOST);
}


/**
 * @brief Configures the transmission power control functionality.
 *
 * @param priv		A pointer to struct lbs_private structure
 * @param enable	Transmission power control enable
 * @param p0		Power level when link quality is good (dBm).
 * @param p1		Power level when link quality is fair (dBm).
 * @param p2		Power level when link quality is poor (dBm).
 * @param usesnr	Use Signal to Noise Ratio in TPC
 *
 * @return 0 on success
 */
int lbs_set_tpc_cfg(struct lbs_private *priv, int enable, int8_t p0, int8_t p1,
		int8_t p2, int usesnr)
{
	struct cmd_ds_802_11_tpc_cfg cmd;
	int ret;

	memset(&cmd, 0, sizeof(cmd));
	cmd.hdr.size = cpu_to_le16(sizeof(cmd));
	cmd.action = cpu_to_le16(CMD_ACT_SET);
	cmd.enable = !!enable;
	cmd.usesnr = !!usesnr;
	cmd.P0 = p0;
	cmd.P1 = p1;
	cmd.P2 = p2;

	ret = lbs_cmd_with_response(priv, CMD_802_11_TPC_CFG, &cmd);

	return ret;
}

/**
 * @brief Configures the power adaptation settings.
 *
 * @param priv		A pointer to struct lbs_private structure
 * @param enable	Power adaptation enable
 * @param p0		Power level for 1, 2, 5.5 and 11 Mbps (dBm).
 * @param p1		Power level for 6, 9, 12, 18, 22, 24 and 36 Mbps (dBm).
 * @param p2		Power level for 48 and 54 Mbps (dBm).
 *
 * @return 0 on Success
 */

int lbs_set_power_adapt_cfg(struct lbs_private *priv, int enable, int8_t p0,
		int8_t p1, int8_t p2)
{
	struct cmd_ds_802_11_pa_cfg cmd;
	int ret;

	memset(&cmd, 0, sizeof(cmd));
	cmd.hdr.size = cpu_to_le16(sizeof(cmd));
	cmd.action = cpu_to_le16(CMD_ACT_SET);
	cmd.enable = !!enable;
	cmd.P0 = p0;
	cmd.P1 = p1;
	cmd.P2 = p2;

	ret = lbs_cmd_with_response(priv, CMD_802_11_PA_CFG , &cmd);

	return ret;
}


static struct cmd_ctrl_node *__lbs_cmd_async(struct lbs_private *priv,
	uint16_t command, struct cmd_header *in_cmd, int in_cmd_size,
	int (*callback)(struct lbs_private *, unsigned long, struct cmd_header *),
	unsigned long callback_arg)
{
	struct cmd_ctrl_node *cmdnode;

	lbs_deb_enter(LBS_DEB_HOST);

	if (priv->surpriseremoved) {
		lbs_deb_host("PREP_CMD: card removed\n");
		cmdnode = ERR_PTR(-ENOENT);
		goto done;
	}

	cmdnode = lbs_get_cmd_ctrl_node(priv);
	if (cmdnode == NULL) {
		lbs_deb_host("PREP_CMD: cmdnode is NULL\n");

		/* Wake up main thread to execute next command */
		wake_up_interruptible(&priv->waitq);
		cmdnode = ERR_PTR(-ENOBUFS);
		goto done;
	}

	cmdnode->callback = callback;
	cmdnode->callback_arg = callback_arg;

	/* Copy the incoming command to the buffer */
	memcpy(cmdnode->cmdbuf, in_cmd, in_cmd_size);

	/* Set sequence number, clean result, move to buffer */
	priv->seqnum++;
	cmdnode->cmdbuf->command = cpu_to_le16(command);
	cmdnode->cmdbuf->size    = cpu_to_le16(in_cmd_size);
	cmdnode->cmdbuf->seqnum  = cpu_to_le16(priv->seqnum);
	cmdnode->cmdbuf->result  = 0;

	lbs_deb_host("PREP_CMD: command 0x%04x\n", command);

	cmdnode->cmdwaitqwoken = 0;
	lbs_queue_cmd(priv, cmdnode);
	wake_up_interruptible(&priv->waitq);

 done:
	lbs_deb_leave_args(LBS_DEB_HOST, "ret %p", cmdnode);
	return cmdnode;
}

void lbs_cmd_async(struct lbs_private *priv, uint16_t command,
	struct cmd_header *in_cmd, int in_cmd_size)
{
	lbs_deb_enter(LBS_DEB_CMD);
	__lbs_cmd_async(priv, command, in_cmd, in_cmd_size,
		lbs_cmd_async_callback, 0);
	lbs_deb_leave(LBS_DEB_CMD);
}

int __lbs_cmd(struct lbs_private *priv, uint16_t command,
	      struct cmd_header *in_cmd, int in_cmd_size,
	      int (*callback)(struct lbs_private *, unsigned long, struct cmd_header *),
	      unsigned long callback_arg)
{
	struct cmd_ctrl_node *cmdnode;
	unsigned long flags;
	int ret = 0;

	lbs_deb_enter(LBS_DEB_HOST);

	cmdnode = __lbs_cmd_async(priv, command, in_cmd, in_cmd_size,
				  callback, callback_arg);
	if (IS_ERR(cmdnode)) {
		ret = PTR_ERR(cmdnode);
		goto done;
	}

	might_sleep();
	wait_event_interruptible(cmdnode->cmdwait_q, cmdnode->cmdwaitqwoken);

	spin_lock_irqsave(&priv->driver_lock, flags);
	ret = cmdnode->result;
	if (ret)
		lbs_pr_info("PREP_CMD: command 0x%04x failed: %d\n",
			    command, ret);

	__lbs_cleanup_and_insert_cmd(priv, cmdnode);
	spin_unlock_irqrestore(&priv->driver_lock, flags);

done:
	lbs_deb_leave_args(LBS_DEB_HOST, "ret %d", ret);
	return ret;
}
EXPORT_SYMBOL_GPL(__lbs_cmd);

<|MERGE_RESOLUTION|>--- conflicted
+++ resolved
@@ -605,15 +605,9 @@
 	if (ret == 0) {
 		*curlevel = le16_to_cpu(cmd.curlevel);
 		if (minlevel)
-<<<<<<< HEAD
-			*minlevel = le16_to_cpu(cmd.minlevel);
-		if (maxlevel)
-			*maxlevel = le16_to_cpu(cmd.maxlevel);
-=======
 			*minlevel = cmd.minlevel;
 		if (maxlevel)
 			*maxlevel = cmd.maxlevel;
->>>>>>> c07f62e5
 	}
 
 	lbs_deb_leave(LBS_DEB_CMD);
