--- conflicted
+++ resolved
@@ -27,11 +27,7 @@
 
 config PHY_MVEBU_SATA
 	def_bool y
-<<<<<<< HEAD
-	depends on ARCH_KIRKWOOD || ARCH_DOVE || MACH_DOVE
-=======
-	depends on ARCH_KIRKWOOD || ARCH_DOVE || MACH_KIRKWOOD
->>>>>>> f1d7d8c8
+	depends on ARCH_KIRKWOOD || ARCH_DOVE || MACH_DOVE || MACH_KIRKWOOD
 	depends on OF
 	select GENERIC_PHY
 
