--- conflicted
+++ resolved
@@ -43,11 +43,6 @@
 						     uint64_t offset,
 						     uint64_t size);
 static void i915_gem_object_set_to_full_cpu_read_domain(struct drm_gem_object *obj);
-<<<<<<< HEAD
-static int i915_gem_object_get_pages(struct drm_gem_object *obj);
-static void i915_gem_object_put_pages(struct drm_gem_object *obj);
-=======
->>>>>>> 6574612f
 static int i915_gem_object_wait_rendering(struct drm_gem_object *obj);
 static int i915_gem_object_bind_to_gtt(struct drm_gem_object *obj,
 					   unsigned alignment);
@@ -146,21 +141,11 @@
 		int length)
 {
 	char __iomem *vaddr;
-<<<<<<< HEAD
-	int ret;
-=======
 	int unwritten;
->>>>>>> 6574612f
 
 	vaddr = kmap_atomic(pages[page_base >> PAGE_SHIFT], KM_USER0);
 	if (vaddr == NULL)
 		return -ENOMEM;
-<<<<<<< HEAD
-	ret = __copy_to_user_inatomic(data, vaddr + page_offset, length);
-	kunmap_atomic(vaddr, KM_USER0);
-
-	return ret;
-=======
 	unwritten = __copy_to_user_inatomic(data, vaddr + page_offset, length);
 	kunmap_atomic(vaddr, KM_USER0);
 
@@ -177,7 +162,6 @@
 
 	return dev_priv->mm.bit_6_swizzle_x == I915_BIT_6_SWIZZLE_9_10_17 &&
 		obj_priv->tiling_mode != I915_TILING_NONE;
->>>>>>> 6574612f
 }
 
 static inline int
@@ -207,8 +191,6 @@
 	return 0;
 }
 
-<<<<<<< HEAD
-=======
 static inline int
 slow_shmem_bit17_copy(struct page *gpu_page,
 		      int gpu_offset,
@@ -267,7 +249,6 @@
 	return 0;
 }
 
->>>>>>> 6574612f
 /**
  * This is the fast shmem pread path, which attempts to copy_from_user directly
  * from the backing pages of the object to the user's address space.  On a
@@ -356,10 +337,7 @@
 	int page_length;
 	int ret;
 	uint64_t data_ptr = args->data_ptr;
-<<<<<<< HEAD
-=======
 	int do_bit17_swizzling;
->>>>>>> 6574612f
 
 	remain = args->size;
 
@@ -377,22 +355,15 @@
 
 	down_read(&mm->mmap_sem);
 	pinned_pages = get_user_pages(current, mm, (uintptr_t)args->data_ptr,
-<<<<<<< HEAD
-				      num_pages, 0, 0, user_pages, NULL);
-=======
 				      num_pages, 1, 0, user_pages, NULL);
->>>>>>> 6574612f
 	up_read(&mm->mmap_sem);
 	if (pinned_pages < num_pages) {
 		ret = -EFAULT;
 		goto fail_put_user_pages;
 	}
 
-<<<<<<< HEAD
-=======
 	do_bit17_swizzling = i915_gem_object_needs_bit17_swizzle(obj);
 
->>>>>>> 6574612f
 	mutex_lock(&dev->struct_mutex);
 
 	ret = i915_gem_object_get_pages(obj);
@@ -427,13 +398,6 @@
 		if ((data_page_offset + page_length) > PAGE_SIZE)
 			page_length = PAGE_SIZE - data_page_offset;
 
-<<<<<<< HEAD
-		ret = slow_shmem_copy(user_pages[data_page_index],
-				      data_page_offset,
-				      obj_priv->pages[shmem_page_index],
-				      shmem_page_offset,
-				      page_length);
-=======
 		if (do_bit17_swizzling) {
 			ret = slow_shmem_bit17_copy(obj_priv->pages[shmem_page_index],
 						    shmem_page_offset,
@@ -448,7 +412,6 @@
 					      shmem_page_offset,
 					      page_length);
 		}
->>>>>>> 6574612f
 		if (ret)
 			goto fail_put_pages;
 
@@ -500,11 +463,6 @@
 		return -EINVAL;
 	}
 
-<<<<<<< HEAD
-	ret = i915_gem_shmem_pread_fast(dev, obj, args, file_priv);
-	if (ret != 0)
-		ret = i915_gem_shmem_pread_slow(dev, obj, args, file_priv);
-=======
 	if (i915_gem_object_needs_bit17_swizzle(obj)) {
 		ret = i915_gem_shmem_pread_slow(dev, obj, args, file_priv);
 	} else {
@@ -513,7 +471,6 @@
 			ret = i915_gem_shmem_pread_slow(dev, obj, args,
 							file_priv);
 	}
->>>>>>> 6574612f
 
 	drm_gem_object_unreference(obj);
 
@@ -704,8 +661,6 @@
 		ret = -EFAULT;
 		goto out_unpin_pages;
 	}
-<<<<<<< HEAD
-=======
 
 	mutex_lock(&dev->struct_mutex);
 	ret = i915_gem_object_pin(obj, 0);
@@ -787,94 +742,8 @@
 
 	user_data = (char __user *) (uintptr_t) args->data_ptr;
 	remain = args->size;
->>>>>>> 6574612f
 
 	mutex_lock(&dev->struct_mutex);
-	ret = i915_gem_object_pin(obj, 0);
-	if (ret)
-		goto out_unlock;
-
-	ret = i915_gem_object_set_to_gtt_domain(obj, 1);
-	if (ret)
-		goto out_unpin_object;
-
-	obj_priv = obj->driver_private;
-	offset = obj_priv->gtt_offset + args->offset;
-
-	while (remain > 0) {
-		/* Operation in this page
-		 *
-		 * gtt_page_base = page offset within aperture
-		 * gtt_page_offset = offset within page in aperture
-		 * data_page_index = page number in get_user_pages return
-		 * data_page_offset = offset with data_page_index page.
-		 * page_length = bytes to copy for this page
-		 */
-		gtt_page_base = offset & PAGE_MASK;
-		gtt_page_offset = offset & ~PAGE_MASK;
-		data_page_index = data_ptr / PAGE_SIZE - first_data_page;
-		data_page_offset = data_ptr & ~PAGE_MASK;
-
-		page_length = remain;
-		if ((gtt_page_offset + page_length) > PAGE_SIZE)
-			page_length = PAGE_SIZE - gtt_page_offset;
-		if ((data_page_offset + page_length) > PAGE_SIZE)
-			page_length = PAGE_SIZE - data_page_offset;
-
-		ret = slow_kernel_write(dev_priv->mm.gtt_mapping,
-					gtt_page_base, gtt_page_offset,
-					user_pages[data_page_index],
-					data_page_offset,
-					page_length);
-
-		/* If we get a fault while copying data, then (presumably) our
-		 * source page isn't available.  Return the error and we'll
-		 * retry in the slow path.
-		 */
-		if (ret)
-			goto out_unpin_object;
-
-		remain -= page_length;
-		offset += page_length;
-		data_ptr += page_length;
-	}
-
-out_unpin_object:
-	i915_gem_object_unpin(obj);
-out_unlock:
-	mutex_unlock(&dev->struct_mutex);
-out_unpin_pages:
-	for (i = 0; i < pinned_pages; i++)
-		page_cache_release(user_pages[i]);
-	kfree(user_pages);
-
-	return ret;
-}
-
-/**
- * This is the fast shmem pwrite path, which attempts to directly
- * copy_from_user into the kmapped pages backing the object.
- */
-static int
-i915_gem_shmem_pwrite_fast(struct drm_device *dev, struct drm_gem_object *obj,
-			   struct drm_i915_gem_pwrite *args,
-			   struct drm_file *file_priv)
-{
-	struct drm_i915_gem_object *obj_priv = obj->driver_private;
-	ssize_t remain;
-	loff_t offset, page_base;
-	char __user *user_data;
-	int page_offset, page_length;
-	int ret;
-
-	user_data = (char __user *) (uintptr_t) args->data_ptr;
-	remain = args->size;
-
-	mutex_lock(&dev->struct_mutex);
-
-	ret = i915_gem_object_get_pages(obj);
-	if (ret != 0)
-		goto fail_unlock;
 
 	ret = i915_gem_object_get_pages(obj);
 	if (ret != 0)
@@ -910,65 +779,6 @@
 		remain -= page_length;
 		user_data += page_length;
 		offset += page_length;
-<<<<<<< HEAD
-	}
-
-fail_put_pages:
-	i915_gem_object_put_pages(obj);
-fail_unlock:
-	mutex_unlock(&dev->struct_mutex);
-
-	return ret;
-}
-
-/**
- * This is the fallback shmem pwrite path, which uses get_user_pages to pin
- * the memory and maps it using kmap_atomic for copying.
- *
- * This avoids taking mmap_sem for faulting on the user's address while the
- * struct_mutex is held.
- */
-static int
-i915_gem_shmem_pwrite_slow(struct drm_device *dev, struct drm_gem_object *obj,
-			   struct drm_i915_gem_pwrite *args,
-			   struct drm_file *file_priv)
-{
-	struct drm_i915_gem_object *obj_priv = obj->driver_private;
-	struct mm_struct *mm = current->mm;
-	struct page **user_pages;
-	ssize_t remain;
-	loff_t offset, pinned_pages, i;
-	loff_t first_data_page, last_data_page, num_pages;
-	int shmem_page_index, shmem_page_offset;
-	int data_page_index,  data_page_offset;
-	int page_length;
-	int ret;
-	uint64_t data_ptr = args->data_ptr;
-
-	remain = args->size;
-
-	/* Pin the user pages containing the data.  We can't fault while
-	 * holding the struct mutex, and all of the pwrite implementations
-	 * want to hold it while dereferencing the user data.
-	 */
-	first_data_page = data_ptr / PAGE_SIZE;
-	last_data_page = (data_ptr + args->size - 1) / PAGE_SIZE;
-	num_pages = last_data_page - first_data_page + 1;
-
-	user_pages = kcalloc(num_pages, sizeof(struct page *), GFP_KERNEL);
-	if (user_pages == NULL)
-		return -ENOMEM;
-
-	down_read(&mm->mmap_sem);
-	pinned_pages = get_user_pages(current, mm, (uintptr_t)args->data_ptr,
-				      num_pages, 0, 0, user_pages, NULL);
-	up_read(&mm->mmap_sem);
-	if (pinned_pages < num_pages) {
-		ret = -EFAULT;
-		goto fail_put_user_pages;
-	}
-
-=======
 	}
 
 fail_put_pages:
@@ -1029,7 +839,6 @@
 
 	do_bit17_swizzling = i915_gem_object_needs_bit17_swizzle(obj);
 
->>>>>>> 6574612f
 	mutex_lock(&dev->struct_mutex);
 
 	ret = i915_gem_object_get_pages(obj);
@@ -1064,13 +873,6 @@
 		if ((data_page_offset + page_length) > PAGE_SIZE)
 			page_length = PAGE_SIZE - data_page_offset;
 
-<<<<<<< HEAD
-		ret = slow_shmem_copy(obj_priv->pages[shmem_page_index],
-				      shmem_page_offset,
-				      user_pages[data_page_index],
-				      data_page_offset,
-				      page_length);
-=======
 		if (do_bit17_swizzling) {
 			ret = slow_shmem_bit17_copy(obj_priv->pages[shmem_page_index],
 						    shmem_page_offset,
@@ -1085,7 +887,6 @@
 					      data_page_offset,
 					      page_length);
 		}
->>>>>>> 6574612f
 		if (ret)
 			goto fail_put_pages;
 
@@ -1150,11 +951,8 @@
 			ret = i915_gem_gtt_pwrite_slow(dev, obj, args,
 						       file_priv);
 		}
-<<<<<<< HEAD
-=======
 	} else if (i915_gem_object_needs_bit17_swizzle(obj)) {
 		ret = i915_gem_shmem_pwrite_slow(dev, obj, args, file_priv);
->>>>>>> 6574612f
 	} else {
 		ret = i915_gem_shmem_pwrite_fast(dev, obj, args, file_priv);
 		if (ret == -EFAULT) {
@@ -1586,11 +1384,7 @@
 	return 0;
 }
 
-<<<<<<< HEAD
-static void
-=======
 void
->>>>>>> 6574612f
 i915_gem_object_put_pages(struct drm_gem_object *obj)
 {
 	struct drm_i915_gem_object *obj_priv = obj->driver_private;
@@ -1598,18 +1392,12 @@
 	int i;
 
 	BUG_ON(obj_priv->pages_refcount == 0);
-<<<<<<< HEAD
 
 	if (--obj_priv->pages_refcount != 0)
 		return;
-=======
-
-	if (--obj_priv->pages_refcount != 0)
-		return;
 
 	if (obj_priv->tiling_mode != I915_TILING_NONE)
 		i915_gem_object_save_bit_17_swizzle(obj);
->>>>>>> 6574612f
 
 	for (i = 0; i < page_count; i++)
 		if (obj_priv->pages[i] != NULL) {
@@ -2209,11 +1997,7 @@
 	return ret;
 }
 
-<<<<<<< HEAD
-static int
-=======
 int
->>>>>>> 6574612f
 i915_gem_object_get_pages(struct drm_gem_object *obj)
 {
 	struct drm_i915_gem_object *obj_priv = obj->driver_private;
@@ -3335,21 +3119,13 @@
 			drm_free(*relocs, reloc_count * sizeof(**relocs),
 				 DRM_MEM_DRIVER);
 			*relocs = NULL;
-<<<<<<< HEAD
-			return ret;
-=======
 			return -EFAULT;
->>>>>>> 6574612f
 		}
 
 		reloc_index += exec_list[i].relocation_count;
 	}
 
-<<<<<<< HEAD
-	return ret;
-=======
 	return 0;
->>>>>>> 6574612f
 }
 
 static int
@@ -3358,20 +3134,6 @@
 			    struct drm_i915_gem_relocation_entry *relocs)
 {
 	uint32_t reloc_count = 0, i;
-<<<<<<< HEAD
-	int ret;
-
-	for (i = 0; i < buffer_count; i++) {
-		struct drm_i915_gem_relocation_entry __user *user_relocs;
-
-		user_relocs = (void __user *)(uintptr_t)exec_list[i].relocs_ptr;
-
-		if (ret == 0) {
-			ret = copy_to_user(user_relocs,
-					   &relocs[reloc_count],
-					   exec_list[i].relocation_count *
-					   sizeof(*relocs));
-=======
 	int ret = 0;
 
 	for (i = 0; i < buffer_count; i++) {
@@ -3388,16 +3150,12 @@
 		if (unwritten) {
 			ret = -EFAULT;
 			goto err;
->>>>>>> 6574612f
 		}
 
 		reloc_count += exec_list[i].relocation_count;
 	}
 
-<<<<<<< HEAD
-=======
 err:
->>>>>>> 6574612f
 	drm_free(relocs, reloc_count * sizeof(*relocs), DRM_MEM_DRIVER);
 
 	return ret;
@@ -3672,19 +3430,12 @@
 				   (uintptr_t) args->buffers_ptr,
 				   exec_list,
 				   sizeof(*exec_list) * args->buffer_count);
-<<<<<<< HEAD
-		if (ret)
-			DRM_ERROR("failed to copy %d exec entries "
-				  "back to user (%d)\n",
-				  args->buffer_count, ret);
-=======
 		if (ret) {
 			ret = -EFAULT;
 			DRM_ERROR("failed to copy %d exec entries "
 				  "back to user (%d)\n",
 				  args->buffer_count, ret);
 		}
->>>>>>> 6574612f
 	}
 
 	/* Copy the updated relocations out regardless of current error
